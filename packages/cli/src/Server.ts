--- conflicted
+++ resolved
@@ -569,11 +569,7 @@
 
 			const nodeTypes = NodeTypes();
 
-<<<<<<< HEAD
-			const loadDataInstance = new LoadNodeParameterOptions(nodeType, nodeTypes, JSON.parse('' + req.query.currentNodeParameters), credentials);
-=======
 			const loadDataInstance = new LoadNodeParameterOptions(nodeType, nodeTypes, credentials!);
->>>>>>> 35c149c7
 
 			const workflowData = loadDataInstance.getWorkflowData() as IWorkflowBase;
 			const workflowCredentials = await WorkflowCredentials(workflowData.nodes);
