--- conflicted
+++ resolved
@@ -101,7 +101,7 @@
 						type: 'boolean',
 						default: true,
 						description: 'Read message from beginning .',
-					},					
+					},
 					{
 						displayName: 'JSON Parse Message',
 						name: 'jsonParseMessage',
@@ -179,22 +179,17 @@
 		const consumer = kafka.consumer({ groupId });
 
 		await consumer.connect();
-		
+
 		const options = this.getNodeParameter('options', {}) as IDataObject;
 
 		await consumer.subscribe({ topic, fromBeginning: (options.fromBeginning)? true : false });
 
 		const self = this;
 
-<<<<<<< HEAD
-		const options = this.getNodeParameter('options', {}) as IDataObject;
-
 		const useSchemaRegistry = this.getNodeParameter('useSchemaRegistry', 0) as boolean;
 
 		const schemaRegistryUrl = this.getNodeParameter('schemaRegistryUrl', 0) as string;
 
-=======
->>>>>>> 73edf058
 		const startConsumer = async () => {
 			await consumer.run({
 				eachMessage: async ({ topic, message }) => {
